const std = @import("std");

const Allocator = std.mem.Allocator;

const lexing = @import("lexer.zig");
const Lexer = lexing.SnowLexer;
const Token = lexing.SnowToken;
const TokenKind = lexing.SnowTokenType;
const TokenKindInfo: std.builtin.Type = @typeInfo(TokenKind);
const TokenTag = TokenKindInfo.Union.tag_type.?;
const Source = lexing.SnowSource;
const errors = @import("errors.zig");
const Error = errors.SnowError;
const ErrorStore = errors.SnowErrorStore;

pub const StatementNode = struct {
    statement: Statement,
    source: Source,
};

pub const Statement = union(enum) {
    assign: struct {
        expr: *ExpressionNode,
        to: *ExpressionNode,
    },
    ifStatement: struct {
        condition: *ExpressionNode,
        body: []StatementNode,
        fallback: ?[]StatementNode,
    },
    whileLoop: struct {
        condition: *ExpressionNode,
        body: []StatementNode,
    },
    matchStatement: []struct {
        pattern: *PatternNode,
        body: *StatementNode,
    },
    codeblock: []StatementNode,
    returnStatement: ?*ExpressionNode,
    defineLocal: struct {
        name: []const u8,
        val: ?*ExpressionNode,
    },
    defineFunction: struct {
        name: []const u8,
        args: []const []const u8,
        body: []StatementNode,
        local: bool,
    },
    call: struct {
        callee: *ExpressionNode,
        args: []ExpressionNode,
    },
};

pub const PatternNode = struct {
    pattern: Pattern,
    source: Source,
};

pub const Pattern = union(enum) {
    variable: []const u8,
    field: struct {
        field: []const u8,
        of: *PatternNode,
    },
    wildcard,
    defineLocal: []const u8,
    number: f64,
    string: []const u8,
    list: []union(enum) {
        pattern: *PatternNode,
        repeating,
        namedRepeat: []const u8,
    },
    tuple: []PatternNode,
};

pub const ExpressionNode = struct {
    expression: Expression,
    source: Source,
};

const StructPair = struct {
    field: []const u8,
    isMeta: bool,
    value: *ExpressionNode,
};

const TablePair = struct {
    field: *ExpressionNode,
    value: *ExpressionNode,
};

pub const Expression = union(enum) {
    number: f64,
    string: []const u8,
    boolean: bool,
    null,
    tuple: []ExpressionNode,
    list: []ExpressionNode,
    structLiteral: []StructPair,
    tableLiteral: []TablePair,
    variable: []const u8,
    ifExpr: struct {
        condition: *ExpressionNode,
        body: *ExpressionNode,
        fallback: *ExpressionNode,
    },
    matchExpr: []struct {
        pattern: *PatternNode,
        response: *ExpressionNode,
    },
    codeblock: []ExpressionNode,
    returnExpr: ?*ExpressionNode,
    shortLambda: struct {
        args: []const []const u8,
        expr: *ExpressionNode,
    },
    longLambda: struct {
        args: []const []const u8,
        body: []ExpressionNode,
    },
    call: struct {
        callee: *ExpressionNode,
        args: []ExpressionNode,
    },
    field: struct {
        expr: *ExpressionNode,
        name: []const u8,
    },
    index: struct {
        expr: *ExpressionNode,
        idx: *ExpressionNode,
    },
    binaryOpcode: struct {
        a: *ExpressionNode,
        b: *ExpressionNode,
        op: BinaryOp,
    },
    prefixOpcode: struct {
        expr: *ExpressionNode,
        op: PrefixOp,
    },
    catchOp: struct {
        expr: *ExpressionNode,
        body: union(enum) {
            justExpr: *ExpressionNode,
            withErr: struct {
                errVar: []const u8,
                expr: *ExpressionNode,
            },
        },
    },
};

pub const BinaryOp = enum { Add, Sub, Mult, Div, IntDiv, Power, Mod };
pub const PrefixOp = enum { Minus, Try };

fn ValueToSExpression(allocator: Allocator, node: anytype) ![]const u8 {
    const t: std.builtin.Type = @typeInfo(@TypeOf(node));
    switch (t) {
        .Int, .Float => {
            return std.fmt.allocPrint(allocator, "{}", .{node});
        },
        .Enum => {
            return std.fmt.allocPrint(allocator, "({s} {s})", .{ @typeName(@TypeOf(node)), @tagName(node) });
        },
        .Union => |u| {
            const typeName = @typeName(@TypeOf(node));
            const tagName = @tagName(node);

            inline for (u.fields) |field| {
                if (comptime std.mem.eql(u8, tagName, field.name)) {
                    const v = @field(node, field.name);
                    const m = try ValueToSExpression(allocator, v);
                    defer allocator.free(m);
                    return std.fmt.allocPrint(allocator, "({s} {s} {s})", .{ typeName, tagName, m });
                }
            }
        },
        .Struct => |s| {
            const typeName = @typeName(@TypeOf(node));
            var m = std.fmt.allocPrint("({s}", .{typeName});

            inline for (s.fields) |field| {
                const v = @field(node, field.name);
                const vm = ValueToSExpression(allocator, v);
                defer allocator.free(vm);

                m = try std.fmt.allocPrint(" ({s} {s})", .{ field.name, vm });
            }

            m = try std.fmt.allocPrint("{s})", .{m});
            return m;
        },
        .Pointer => |p| {
            switch (p.size) {
                .One => return ValueToSExpression(node.*),
                else => return std.fmt.allocPrint("{s}", .{node}),
            }
        },
        else => @compileError("ValueToSExpression does not support" ++ @typeName(@TypeOf(node))),
    }
}

pub const Parser = struct {
    error_store: *ErrorStore,
    lexer: Lexer,
    allocator: Allocator,

    const Self = @This();

    pub fn init(file: []const u8, code: []const u8, allocator: Allocator, error_store: *ErrorStore) Self {
        var lexer = Lexer.init(file, code, error_store, allocator);

        return .{
            .error_store = error_store,
            .lexer = lexer,
            .allocator = allocator,
        };
    }

    pub fn alloc(self: *Self, x: anytype) !*@TypeOf(x) {
        var p = try self.allocator.alloc(@TypeOf(x));
        p.* = x;
        return p;
    }

    pub fn parseStatement(self: *Self) Error!StatementNode {
        var token = try self.nextToken();

        if (token.kind.eq(.localKeyword)) {
            // Name
            const name = try self.expectNextToken(.identifier, "Syntax Error: Expected identifier");
            const local_name = try self.allocator.dupe(u8, name.kind.identifier);
            const t = try self.peekToken();
            if (t.kind.eq(.assign)) {
                _ = try self.nextToken();
                var expr = try self.parseExpressionOps(0);
                var e = try self.allocator.create(ExpressionNode);
                e.* = expr;

                return StatementNode{ .statement = .{ .defineLocal = .{ .name = local_name, .val = e } }, .source = token.source };
            }

            return StatementNode{ .statement = .{ .defineLocal = .{ .name = local_name, .val = null } }, .source = token.source };
        }

        self.error_store.* = try ErrorStore.fmt("Syntax Error: Expected statement", .{}, self.allocator, self.lexer.source);
        return Error.SyntaxError;
    }

    pub fn isValidAssignee(expr: ExpressionNode) bool {
        return switch (expr.expression) {
            .tuple => |t| {
                for (t) |e| {
                    if (!Self.isValidAssignee(e)) {
                        return false;
                    }
                }
                return true;
            },
            .list => |t| {
                for (t) |e| {
                    if (!Self.isValidAssignee(e)) {
                        return false;
                    }
                }
                return true;
            },
            .variable => true,
            .field => true,
            .index => true,
            else => false,
        };
    }

    pub fn checkDone(self: *Self, token: ?Token) Error!Token {
        if (token) |t| {
            return t;
        }

        self.error_store.* = try ErrorStore.fmt("Syntax Error: Code ends abruptly", .{}, self.allocator, self.lexer.source);
        return Error.SyntaxError;
    }

    fn nextToken(self: *Self) Error!Token {
        return self.checkDone(try self.lexer.next());
    }

    fn expectNextToken(self: *Self, kind: TokenTag, msg: []const u8) Error!Token {
        const token = try self.nextToken();

        if (@as(TokenTag, token.kind) == kind) {
            return token;
        }

        self.error_store.* = try ErrorStore.fmt("{s}", .{msg}, self.allocator, token.source);
        return Error.SyntaxError;
    }

    fn peekToken(self: *Self) Error!Token {
        return self.checkDone(try self.lexer.peek());
    }

    fn expectPeekToken(self: *Self, kind: TokenTag, msg: []const u8) Error!Token {
        const token = try self.peekToken();

        if (@as(TokenTag, token.kind) == kind) {
            return token;
        }

        self.error_store.* = try ErrorStore.fmt("{s}", .{msg}, self.allocator, token.source);
        return Error.SyntaxError;
    }

    pub fn parseExpression(self: *Self) Error!ExpressionNode {
        const token = try self.nextToken();
        const tag = @as(TokenTag, token.kind);

        if (tag == .numberLiteral) {
            return ExpressionNode{ .expression = .{ .number = token.kind.numberLiteral }, .source = token.source };
        }

        if (tag == .stringLiteral) {
            const str = try self.allocator.dupe(u8, token.kind.stringLiteral);
            return ExpressionNode{ .expression = .{ .string = str }, .source = token.source };
        }

        if (tag == .identifier) {
            const ident = try self.allocator.dupe(u8, token.kind.identifier);
            var node = ExpressionNode{ .expression = .{ .variable = ident }, .source = token.source };

            while (!self.lexer.done()) {
                const t = try self.peekToken();
                switch (t.kind) {
                    .dot => {
                        // Field access
                        _ = try self.nextToken();
                        const field = try self.expectNextToken(.identifier, "Syntax Error: Expected identifier");
                        const v = try self.allocator.create(ExpressionNode);
                        v.* = node;
                        node = ExpressionNode{ .expression = .{ .field = .{ .expr = v, .name = field.kind.identifier } }, .source = t.source };
                    },
                    .openBracket => {
                        // Potential index

                        // Indexing must be on the same line
                        // This is to disambiguate between
                        // local v = name[hello]
                        // And
                        // local v = name
                        // [hello] = v
                        // This could also be fixed with Automatic Semicolon Insertion, but I'm lazy
                        if (t.source.line != node.source.line) {
                            break;
                        }

                        _ = try self.nextToken();
                        const e = try self.parseExpressionOps(0);
                        _ = try self.expectNextToken(.closeBracket, "Syntax Error: Expected ]");
                        const ep = try self.allocator.create(ExpressionNode);
                        ep.* = e;
                        const v = try self.allocator.create(ExpressionNode);
                        v.* = node;
                        node = ExpressionNode{ .expression = .{ .index = .{ .expr = v, .idx = ep } }, .source = t.source };
                    },
                    .openParen => {
                        // Potential call

                        // Calls must be on the same line too
                        // This is to diambiguate between
                        // local v = foo(bar)
                        // And
                        // local v = foo
                        // (bar) = v
                        if (t.source.line != node.source.line) {
                            break;
                        }

                        _ = try self.nextToken();
                        const ct = try self.peekToken();
                        if (ct.kind == .closeParen) {
                            _ = try self.nextToken();
                            const a = try self.allocator.alloc(ExpressionNode, 0);
                            const v = try self.allocator.create(ExpressionNode);
                            v.* = node;
                            node = ExpressionNode{ .expression = .{ .call = .{ .callee = v, .args = a } }, .source = t.source };
                        } else {
                            var l = std.ArrayList(ExpressionNode).init(self.allocator);
                            errdefer l.deinit();
                            const e = try self.parseExpressionOps(0);
                            try l.append(e);

                            while (true) {
                                const nt = try self.nextToken();
                                if (nt.kind == .comma) {
                                    if ((try self.peekToken()).kind == .closeParen) {
                                        _ = try self.nextToken();
                                        break; // Trailing comma is a life saver
                                    }
                                    const ne = try self.parseExpressionOps(0);
                                    try l.append(ne);
                                } else if (nt.kind == .closeParen) {
                                    break; // Call done
                                }
                            }

                            const v = try self.allocator.create(ExpressionNode);
                            v.* = node;
                            node = ExpressionNode{ .expression = .{ .call = .{ .callee = v, .args = l.items } }, .source = t.source };
                        }
                    },
                    else => break, // Just give up otherwise
                }
            }

            return node;
        }

        if (tag == .trueKeyword or tag == .falseKeyword) {
            return ExpressionNode{ .expression = .{ .boolean = (tag == .trueKeyword) }, .source = token.source };
        }

        if (tag == .nullKeyword) {
            return ExpressionNode{ .expression = .null, .source = token.source };
        }

        if (tag == .openParen) {
            const expr = try self.parseExpressionOps(0);
            const firstComma = try self.nextToken();

            if (firstComma.kind.eq(.closeParen)) {
                return expr;
            } else if (firstComma.kind.eq(.comma)) {
                // We go full tuple mode
                var tuple = std.ArrayList(ExpressionNode).init(self.allocator);
                try tuple.append(expr);
                errdefer tuple.deinit();

                while (true) {
                    const e = try self.parseExpressionOps(0);
                    try tuple.append(e);
                    const t = try self.nextToken();
                    if (t.kind.eq(.comma)) {
                        continue;
                    } else if (t.kind.eq(.closeParen)) {
                        break;
                    } else {
                        self.error_store.* = try ErrorStore.fmt("Syntax Error: Expected ) or ,", .{}, self.allocator, t.source);
                        return Error.SyntaxError;
                    }
                }

                return ExpressionNode{ .expression = .{ .tuple = tuple.items }, .source = token.source };
            } else {
                self.error_store.* = try ErrorStore.fmt("Syntax Error: Expected ) or ,", .{}, self.allocator, token.source);
                return Error.SyntaxError;
            }
        }

        if (tag == .openBracket) {
            var l = std.ArrayList(ExpressionNode).init(self.allocator);
            errdefer l.deinit();

            if ((try self.peekToken()).kind.eq(.closeBracket)) {
                _ = try self.nextToken();
            } else while (true) {
                const e = try self.parseExpressionOps(0);
                try l.append(e);

                const t = try self.nextToken();
                if (t.kind.eq(.comma)) {
                    const ot = try self.peekToken();
                    if (ot.kind == .closeBracket) {
                        _ = try self.nextToken();
                        break;
                    }
                    continue;
                } else if (t.kind.eq(.closeBracket)) {
                    break;
                } else {
                    self.error_store.* = try ErrorStore.fmt("Syntax Error: Expected ] or ,", .{}, self.allocator, t.source);
                    return Error.SyntaxError;
                }
            }

            return ExpressionNode{ .expression = .{ .list = l.items }, .source = token.source };
        }

        if (tag == .openCurly) {
            var l = std.ArrayList(TablePair).init(self.allocator);
            errdefer l.deinit();

            const pt = try self.peekToken();
            if (pt.kind == .closeCurly) {
                _ = try self.nextToken();
                return ExpressionNode{ .expression = .{ .tableLiteral = l.items }, .source = token.source };
            }

            while (true) {
                const key = try self.parseExpressionOps(0);
                _ = try self.expectNextToken(.assign, "Syntax Error: Expected =");
                const value = try self.parseExpressionOps(0);

                var keyp = try self.allocator.create(ExpressionNode);
                var valuep = try self.allocator.create(ExpressionNode);

                keyp.* = key;
                valuep.* = value;

                try l.append(TablePair{ .field = keyp, .value = valuep });

                const nt = try self.nextToken();
                if (nt.kind == .comma) {
                    const npt = try self.peekToken();
                    if (npt.kind == .closeCurly) {
                        _ = try self.nextToken();
                        break;
                    }
                } else if (nt.kind == .closeCurly) {
                    break;
                } else {
                    self.error_store.* = try ErrorStore.fmt("Syntax Error: Expected {s} or ,", .{"}"}, self.allocator, nt.source);
                    return Error.SyntaxError;
                }
            }

            return ExpressionNode{ .expression = .{ .tableLiteral = l.items }, .source = token.source };
        }

        if (tag == .structKeyword) {
            _ = try self.expectNextToken(.openCurly, "Syntax Error: Expected {");
            var l = std.ArrayList(StructPair).init(self.allocator);
            errdefer l.deinit();

            const ending = try self.peekToken();
            if (ending.kind == .closeCurly) {
                _ = try self.nextToken();
                return ExpressionNode{ .expression = .{ .structLiteral = l.items }, .source = token.source };
            }

            while (true) {
                const pt = try self.peekToken();
                switch (pt.kind) {
                    .identifier => {
                        _ = try self.nextToken();
                        const field = pt.kind.identifier;
                        _ = try self.expectNextToken(.assign, "Syntax Error: Expected =");
                        const val = try self.parseExpressionOps(0);
                        var valp = try self.allocator.create(ExpressionNode);
                        valp.* = val;
                        const pair = StructPair{
                            .field = field,
                            .value = valp,
                            .isMeta = false,
                        };

                        try l.append(pair);
                    },
                    .colon => {
                        _ = try self.nextToken();
                        const field = try self.expectNextToken(.identifier, "Syntax Error: Expected identifier");
                        const fieldName = field.kind.identifier;

                        _ = try self.expectNextToken(.assign, "Syntax Error: Expected =");
                        const val = try self.parseExpressionOps(0);
                        var valp = try self.allocator.create(ExpressionNode);
                        valp.* = val;
                        const pair = StructPair{
                            .field = fieldName,
                            .value = valp,
                            .isMeta = true,
                        };

                        try l.append(pair);
                    },
                    .funKeyword => {
                        std.debug.panic("Struct methods not implemented", .{});
                    },
                    else => {
                        self.error_store.* = try ErrorStore.fmt("Syntax Error: Expected identifier, : or fun", .{}, self.allocator, pt.source);
                        return Error.SyntaxError;
                    },
                }

                const nt = try self.nextToken();
                if (nt.kind == .comma) {
                    const npt = try self.peekToken();
                    if (npt.kind == .closeCurly) {
                        _ = try self.nextToken();
                        break;
                    }
                    continue;
                } else if (nt.kind == .closeCurly) {
                    break;
                } else {
                    self.error_store.* = try ErrorStore.fmt("Syntax Error: Expected {} or ,", .{'}'}, self.allocator, nt.source);
                }
            }

            return ExpressionNode{ .expression = .{ .structLiteral = l.items }, .source = token.source };
        }

        self.error_store.* = try ErrorStore.fmt("Syntax Error: Expected expression", .{}, self.allocator, token.source);
        return Error.SyntaxError;
    }

    fn prefixBindingPower(op: Token) ?struct { bias: usize, op: PrefixOp } {
        return switch (op.kind) {
            .tryKeyword => .{ .bias = 100, .op = PrefixOp.Try },
            .minus => .{ .bias = 99, .op = PrefixOp.Minus },
            else => null,
        };
    }

    fn infixBindingPower(op: Token) ?struct { left: usize, right: usize, op: BinaryOp } {
        return switch (op.kind) {
            .plus => .{ .left = 1, .right = 2, .op = BinaryOp.Add },
            .minus => .{ .left = 1, .right = 2, .op = BinaryOp.Sub },
            .asterisk => .{ .left = 3, .right = 4, .op = BinaryOp.Mult },
            .slash => .{ .left = 3, .right = 4, .op = BinaryOp.Div },
            .intDivision => .{ .left = 3, .right = 4, .op = BinaryOp.IntDiv },
            .caret => .{ .left = 5, .right = 6, .op = BinaryOp.Power },
            else => null,
        };
    }

    pub fn parseExpressionOps(self: *Self, bias: usize) Error!ExpressionNode {
        const pt = try self.peekToken();
        if (Self.prefixBindingPower(pt)) |power| {
            _ = try self.nextToken();
            var rhs = try self.parseExpressionOps(power.bias);
            var rhsp = try self.allocator.create(ExpressionNode);

            rhsp.* = rhs;

            return ExpressionNode{
                .expression = Expression{
                    .prefixOpcode = .{
                        .expr = rhsp,
                        .op = power.op,
                    },
                },
                .source = pt.source,
            };
        }
        var lhs = try self.parseExpression();

        while (!self.done()) {
            const op = try self.peekToken();

            var maybePower = Self.infixBindingPower(op);
            if (maybePower) |power| {
                if (power.left < bias) {
                    break;
                }

                _ = try self.nextToken();

                var rhs = try self.parseExpressionOps(power.right);

                var lhsp = try self.allocator.create(ExpressionNode);
                var rhsp = try self.allocator.create(ExpressionNode);

                lhsp.* = lhs;
                rhsp.* = rhs;

                lhs.source = op.source;
                lhs.expression = .{
                    .binaryOpcode = .{
                        .a = lhsp,
                        .b = rhsp,
                        .op = power.op,
                    },
                };
            } else break;
        }

        return lhs;
    }

    pub fn parsePattern(self: *Self) Error!PatternNode {
        const token = try self.nextToken();
        self.error_store.* = try ErrorStore.fmt("Syntax Error: Expected pattern", .{}, self.allocator, token.source);
        return errors.SnowError.SyntaxError;
    }

    pub fn parse(self: *Self) Error![]StatementNode {
        var asts = std.ArrayList(StatementNode).init(self.allocator);
        errdefer asts.deinit();

        while (!self.done()) {
            try asts.append(try self.parseStatement());
        }

        return asts.items;
    }

    pub fn done(self: *const Self) bool {
        return self.lexer.done();
    }
};

test "Parser can parse basic expressions" {
    var error_store = ErrorStore.empty();
    errdefer error_store.dumpTesting();

    var arena = std.heap.ArenaAllocator.init(std.testing.allocator);
    defer arena.deinit();

    var parser = Parser.init("test.snow", "57 true false null \"hello there\" x", arena.allocator(), &error_store);
    const a = try parser.parseExpression();
    const b = try parser.parseExpression();
    const c = try parser.parseExpression();
    const d = try parser.parseExpression();
    const e = try parser.parseExpression();
    const f = try parser.parseExpression();

    try std.testing.expect(a.expression.number == 57);
    try std.testing.expect(b.expression.boolean == true);
    try std.testing.expect(c.expression.boolean == false);
    try std.testing.expectEqualStrings("null", @tagName(d.expression));
    try std.testing.expect(std.mem.eql(u8, e.expression.string, "hello there"));
    try std.testing.expect(std.mem.eql(u8, f.expression.variable, "x"));

    try std.testing.expect(parser.done()); // Parser should say it is done
}

test "Parser can parse complex expressions" {
    var arena = std.heap.ArenaAllocator.init(std.testing.allocator);
    defer arena.deinit();

    var error_store = ErrorStore.empty();
    errdefer error_store.panic();

    var parser = Parser.init("test.snow", "[20, 30, 40] (10, 20, 30) x() x.b x[y]", arena.allocator(), &error_store);

    const a = try parser.parseExpression();
    const b = try parser.parseExpression();
    const c = try parser.parseExpression();
    const d = try parser.parseExpression();
    const e = try parser.parseExpression();

    try std.testing.expectEqual(a.expression.list.len, 3);
    try std.testing.expect(a.expression.list[0].expression.number == 20);
    try std.testing.expect(a.expression.list[1].expression.number == 30);
    try std.testing.expect(a.expression.list[2].expression.number == 40);

    try std.testing.expectEqual(b.expression.tuple.len, 3);
    try std.testing.expect(b.expression.tuple[0].expression.number == 10);
    try std.testing.expect(b.expression.tuple[1].expression.number == 20);
    try std.testing.expect(b.expression.tuple[2].expression.number == 30);

    try std.testing.expect(c.expression.call.args.len == 0);
    try std.testing.expectEqualStrings("x", c.expression.call.callee.expression.variable);

    try std.testing.expectEqualStrings(d.expression.field.name, "b");
    try std.testing.expectEqualStrings(d.expression.field.expr.expression.variable, "x");

    try std.testing.expectEqualStrings(e.expression.index.idx.expression.variable, "y");
    try std.testing.expectEqualStrings(e.expression.index.expr.expression.variable, "x");

    try std.testing.expect(parser.done()); // Parser should be done by now
}

<<<<<<< HEAD
test "Parser can understand math" {
=======
test "Parser can parse even more complex expressions" {
>>>>>>> aaee8f7d
    var arena = std.heap.ArenaAllocator.init(std.testing.allocator);
    defer arena.deinit();

    var error_store = ErrorStore.empty();
<<<<<<< HEAD
    errdefer error_store.deinit();

    var parser = Parser.init("test.snow", "50 + 20 * 3 ^ 7", arena.allocator(), &error_store);

    const expr = try parser.parseExpressionOps(0);

    const add = expr.expression.binaryOpcode;
    try std.testing.expect(add.op == BinaryOp.Add);
    try std.testing.expect(add.a.expression.number == 50);

    const mult = add.b.expression.binaryOpcode;
    try std.testing.expect(mult.op == BinaryOp.Mult);
    try std.testing.expect(mult.a.expression.number == 20);

    const power = mult.b.expression.binaryOpcode;
    try std.testing.expect(power.op == BinaryOp.Power);
    try std.testing.expect(power.a.expression.number == 3);
    try std.testing.expect(power.b.expression.number == 7);
=======
    errdefer error_store.panic();

    var parser = Parser.init("test.snow", "{\"x\" = 50, 10 = 10} struct {hello = 50, :stuff = 50}", arena.allocator(), &error_store);

    const a = try parser.parseExpression();
    const b = try parser.parseExpression();
    _ = b;

    try std.testing.expectEqual(a.expression.tableLiteral.len, 2);
    try std.testing.expectEqualStrings(a.expression.tableLiteral[0].field.expression.string, "x");
    try std.testing.expectEqual(a.expression.tableLiteral[0].value.expression.number, 50);
    try std.testing.expectEqual(a.expression.tableLiteral[1].field.expression.number, 10);
    try std.testing.expectEqual(a.expression.tableLiteral[1].value.expression.number, 10);
>>>>>>> aaee8f7d

    try std.testing.expect(parser.done());
}<|MERGE_RESOLUTION|>--- conflicted
+++ resolved
@@ -766,16 +766,11 @@
     try std.testing.expect(parser.done()); // Parser should be done by now
 }
 
-<<<<<<< HEAD
 test "Parser can understand math" {
-=======
-test "Parser can parse even more complex expressions" {
->>>>>>> aaee8f7d
     var arena = std.heap.ArenaAllocator.init(std.testing.allocator);
     defer arena.deinit();
 
     var error_store = ErrorStore.empty();
-<<<<<<< HEAD
     errdefer error_store.deinit();
 
     var parser = Parser.init("test.snow", "50 + 20 * 3 ^ 7", arena.allocator(), &error_store);
@@ -794,7 +789,15 @@
     try std.testing.expect(power.op == BinaryOp.Power);
     try std.testing.expect(power.a.expression.number == 3);
     try std.testing.expect(power.b.expression.number == 7);
-=======
+
+    try std.testing.expect(parser.done());
+}
+
+test "Parser can parse even more complex expressions" {
+    var arena = std.heap.ArenaAllocator.init(std.testing.allocator);
+    defer arena.deinit();
+
+    var error_store = ErrorStore.empty();
     errdefer error_store.panic();
 
     var parser = Parser.init("test.snow", "{\"x\" = 50, 10 = 10} struct {hello = 50, :stuff = 50}", arena.allocator(), &error_store);
@@ -808,7 +811,6 @@
     try std.testing.expectEqual(a.expression.tableLiteral[0].value.expression.number, 50);
     try std.testing.expectEqual(a.expression.tableLiteral[1].field.expression.number, 10);
     try std.testing.expectEqual(a.expression.tableLiteral[1].value.expression.number, 10);
->>>>>>> aaee8f7d
 
     try std.testing.expect(parser.done());
 }